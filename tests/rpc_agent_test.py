# -*- coding: utf-8 -*-
# pylint: disable=W0212,C0302
"""
Unit tests for rpc agent classes
"""
import unittest
import os
import time
import shutil
from typing import Optional, Union, Sequence, Callable
from unittest.mock import MagicMock, PropertyMock, patch

from loguru import logger
import cloudpickle as pickle


import agentscope
from agentscope.agents import AgentBase, DialogAgent
from agentscope.manager import MonitorManager, ASManager
from agentscope.server import RpcAgentServerLauncher
from agentscope.rpc import AsyncResult, RpcObject, DistConf
from agentscope.message import Msg
from agentscope.msghub import msghub
from agentscope.pipelines import sequentialpipeline
from agentscope.rpc import RpcClient, async_func
from agentscope.exception import (
    AgentCallError,
    QuotaExceededError,
    AgentCreationError,
)
from agentscope.rpc.retry_strategy import (
    RetryFixedTimes,
    RetryExpential,
)


class DemoRpcAgent(AgentBase):
    """A demo Rpc agent for test usage."""

    def __init__(self, **kwargs) -> None:  # type: ignore[no-untyped-def]
        super().__init__(**kwargs)
        self.id = 0

    def reply(self, x: Optional[Union[Msg, Sequence[Msg]]] = None) -> Msg:
        """Response after 2s"""
        x.id = self.id
        self.id += 1
        time.sleep(2)
        return x


class DemoRpcAgentAdd(AgentBase):
    """A demo Rpc agent for test usage"""

    def reply(self, x: Optional[Union[Msg, Sequence[Msg]]] = None) -> Msg:
        """add the value, wait 1s"""
        x.content["value"] += 1
        time.sleep(1)
        return x


class DemoLocalAgentAdd(AgentBase):
    """A demo local agent for test usage"""

    def reply(self, x: Optional[Union[Msg, Sequence[Msg]]] = None) -> Msg:
        """add the value, wait 1s"""
        x.content["value"] += 1
        time.sleep(1)
        return x


class DemoRpcAgentWithMemory(AgentBase):
    """A demo Rpc agent that count its memory"""

    def reply(self, x: Optional[Union[Msg, Sequence[Msg]]] = None) -> Msg:
        self.memory.add(x)
        msg = Msg(
            name=self.name,
            content={"mem_size": self.memory.size()},
            role="assistant",
        )
        self.memory.add(msg)
        time.sleep(1)
        return msg


class DemoRpcAgentWithMonitor(AgentBase):
    """A demo Rpc agent that use monitor"""

    def reply(self, x: Optional[Union[Msg, Sequence[Msg]]] = None) -> Msg:
        monitor = MonitorManager.get_instance()
        try:
            monitor.update({"msg_num": 1})
        except QuotaExceededError:
            x.content["quota_exceeded"] = True
            logger.chat(
                Msg(self.name, "quota_exceeded", "assistant"),
            )
            return x
        x.content["msg_num"] = monitor.get_value("msg_num")
        logger.chat(
            Msg(self.name, f"msg_num {x.content['msg_num']}", "assistant"),
        )
        time.sleep(0.2)
        return x


class DemoGeneratorAgent(AgentBase):
    """A demo agent to generate a number"""

    def __init__(self, name: str, value: int) -> None:
        super().__init__(name)
        self.value = value

    def reply(self, x: Optional[Union[Msg, Sequence[Msg]]] = None) -> Msg:
        time.sleep(1)
        return Msg(
            name=self.name,
            role="assistant",
            content={
                "value": self.value,
            },
        )


class DemoGatherAgent(AgentBase):
    """A demo agent to gather value"""

    def __init__(
        self,
        name: str,
        agents: list[DemoGeneratorAgent],
        to_dist: dict = None,
    ) -> None:
        super().__init__(name, to_dist=to_dist)
        self.agents = agents

    def reply(self, x: Optional[Union[Msg, Sequence[Msg]]] = None) -> Msg:
        result = []
        stime = time.time()
        for agent in self.agents:
            result.append(agent())
        value = 0
        for r in result:
            value += r.content["value"]
        etime = time.time()
        return Msg(
            name=self.name,
            role="assistant",
            content={
                "value": value,
                "time": etime - stime,
            },
        )


class DemoGatherAgentVariant(AgentBase):
    """A demo agent to gather value"""

    def __init__(
        self,
        name: str,
        agent_values: list[int],
        to_dist: dict = None,
    ) -> None:
        super().__init__(name, to_dist=to_dist)
        self.agents = []
        for value in agent_values:
            self.agents.append(DemoGeneratorAgent(name + f"_{value}", value))

    def reply(self, x: Optional[Union[Msg, Sequence[Msg]]] = None) -> Msg:
        result = []
        stime = time.time()
        for agent in self.agents:
            result.append(agent())
        value = 0
        for r in result:
            value += r.content["value"]
        etime = time.time()
        return Msg(
            name=self.name,
            role="assistant",
            content={
                "value": value,
                "time": etime - stime,
            },
        )


class DemoErrorAgent(AgentBase):
    """A demo Rpc agent that raise Error"""

    def reply(self, x: Optional[Union[Msg, Sequence[Msg]]] = None) -> Msg:
        raise RuntimeError("Demo Error")

    def raise_error(self) -> Msg:
        """Raise an error"""
        raise RuntimeError("Demo Error")


class FileAgent(AgentBase):
    """An agent returns a file"""

    def reply(self, x: Msg = None) -> Msg:
        image_path = os.path.abspath(
            os.path.join(
                os.path.abspath(os.path.dirname(__file__)),
                "data",
                "image.png",
            ),
        )
        return Msg(
            name=self.name,
            role="assistant",
            content="Image",
            url=image_path,
        )


class AgentWithCustomFunc(AgentBase):
    """An agent with custom function"""

    def __init__(  # type: ignore[no-untyped-def]
        self,
        name: str,
        judge_func: Callable[[str], bool],
        **kwargs,
    ) -> None:
        super().__init__(name, **kwargs)
        self.cnt = 0
        self.judge_func = judge_func

    def reply(self, x: Msg = None) -> Msg:
        return Msg(
            name=self.name,
            role="assistant",
            content="Hello",
        )

    def custom_func_with_msg(self, x: Msg = None) -> Msg:
        """A custom function with Msg input output"""
        return x

    def custom_func_with_basic(self, num: int) -> int:
        """A custom function with basic value input output"""
        return num

    def custom_judge_func(self, x: str) -> bool:
        """A custom function with basic value input output"""
        res = self.judge_func(x)
        return res

    @async_func
    def custom_async_func(self, num: int) -> int:
        """A custom function that executes in async"""
        time.sleep(num)
        self.cnt += num
        return self.cnt

    def custom_sync_func(self) -> int:
        """A custom function that executes in sync"""
        return self.cnt

    @async_func
    def long_running_func(self) -> int:
        """A custom function that executes in sync"""
        time.sleep(5)
        return 1


class RecusiveAgent(AgentBase):
    """A demo agent to test recursive call"""

    def __init__(
        self,
        name: str,
        value: int,
        dist_config: dict,
        **kwargs: dict,
    ) -> None:
        super().__init__(name, **kwargs)
        self.value = value
        if value != 0:
            self.child_agent = RecusiveAgent(
                f"{name}_{value}",
                value - 1,
                dist_config=dist_config,
                to_dist=dist_config,
            )
        else:
            self.child_agent = None

    def reply(self, x: Optional[Union[Msg, Sequence[Msg]]] = None) -> Msg:
        child_value = (
            self.child_agent.reply().content["value"]
            if self.child_agent
            else 0
        )
        value_sum = self.value + child_value
        return Msg(
            name=self.name,
            role="assistant",
            content={
                "value": value_sum,
            },
        )


class FibonacciAgent(AgentBase):
    """A demo agent to test recursive call"""

    def __init__(
        self,
        name_prefix: str,
        idx: int,
        dist_config: dict,
        **kwargs: dict,
    ) -> None:
        super().__init__(name=f"{name_prefix}_{idx}", **kwargs)
        if idx > 1:
            self.child_agent_a = FibonacciAgent(
                name_prefix,
                idx - 1,
                dist_config=dist_config,
                to_dist=dist_config,
            )
            self.child_agent_b = self.child_agent_a.child_agent_a
        else:
            self.child_agent_a, self.child_agent_b = None, None

    def reply(self, x: Optional[Union[Msg, Sequence[Msg]]] = None) -> Msg:
        if self.child_agent_a and self.child_agent_b:
            reply_a = self.child_agent_a.reply()
            reply_b = self.child_agent_b.reply()
            fib_value = reply_a.content["value"] + reply_b.content["value"]
        else:
            fib_value = 1
        return Msg(
            name=self.name,
            role="assistant",
            content={
                "value": fib_value,
            },
        )


class MyContent(dict):
    def __init__(self, name):
        super().__init__(name=name)
        self.name = name

    def __str__(self):
        return "hello"


class DictAgent(AgentBase):
    def __init__(self, name, **kwargs):
        super().__init__(name=name)
        self.content = MyContent(name)

    def reply(self, x: Optional[Union[Msg, Sequence[Msg]]] = None) -> Msg:
        return Msg(
            name=self.name,
            role="assistant",
            content={
                "value": "DictAgent",
            },
        )


class BasicRpcAgentTest(unittest.TestCase):
    """Test cases for Rpc Agent"""

    def setUp(self) -> None:
        """Init for Rpc Agent Test"""
        agentscope.init(
            project="test",
            name="rpc_agent",
            model_configs=os.path.abspath(
                os.path.join(
                    os.path.abspath(os.path.dirname(__file__)),
                    "custom",
                    "test_model_config.json",
                ),
            ),
            save_dir="./.unittest_runs",
            save_log=True,
        )
        self.assertTrue(os.path.exists("./.unittest_runs"))

    def tearDown(self) -> None:
        """Tear down the test environment."""
        ASManager.get_instance().flush()
        shutil.rmtree("./.unittest_runs")

    def test_single_rpc_agent_server(self) -> None:
        """test setup a single rpc agent"""
        agent_a = DemoRpcAgent(
            name="a",
            to_dist=True,
        )
        self.assertIsNotNone(agent_a)
        msg = Msg(
            name="System",
            content={"text": "hello world"},
            role="system",
        )
        result = agent_a(msg)
        self.assertTrue(not result._ready)  # pylint: disable=W0212
        # get name without waiting for the server
        js_placeholder_result = pickle.dumps(result)
        self.assertTrue(not result._ready)  # pylint: disable=W0212
        placeholder_result = pickle.loads(js_placeholder_result)
        self.assertTrue(isinstance(placeholder_result, AsyncResult))

        # Fetch the attribute from distributed agent
        self.assertTrue(not result._ready)
        self.assertEqual(result.name, "System")
        self.assertFalse(not result._ready)

        # wait to get content
        self.assertEqual(result.content, msg.content)
        self.assertEqual(result.id, 0)

        # The second time to fetch the attributes from the distributed agent
        self.assertTrue(
            not placeholder_result._ready,
        )
        self.assertEqual(placeholder_result.content, msg.content)
        self.assertFalse(
            not placeholder_result._ready,
        )
        self.assertEqual(placeholder_result.id, 0)

        # check msg
        js_msg_result = pickle.dumps(result)
        msg_result = pickle.loads(js_msg_result)
        self.assertTrue(isinstance(msg_result, Msg))
        self.assertEqual(msg_result.content, msg.content)
        self.assertEqual(msg_result.id, 0)
        # check id increase
        msg = agent_a(msg_result)  # type: ignore[arg-type]
        self.assertEqual(msg.id, 1)

    def test_connect_to_an_existing_rpc_server(self) -> None:
        """test connecting to an existing server"""
        from agentscope.utils.common import _find_available_port

        port = _find_available_port()
        launcher = RpcAgentServerLauncher(
            # choose port automatically
            host="127.0.0.1",
            port=port,
            local_mode=False,
            custom_agent_classes=[DemoRpcAgent],
        )
        launcher.launch()
        self.assertEqual(port, launcher.port)
        client = RpcClient(host=launcher.host, port=launcher.port)
        self.assertTrue(client.is_alive())
        agent_a = DemoRpcAgent(
            name="a",
        ).to_dist(
            host="127.0.0.1",
            port=launcher.port,
        )
        msg = Msg(
            name="System",
            content={"text": "hello world"},
            role="system",
        )
        result = agent_a(msg)
        # get name without waiting for the server
        self.assertEqual(result.name, "System")
        # waiting for server
        self.assertEqual(result.content, msg.content)
        # test dict usage
        msg = Msg(
            name="System",
            content={"text": "hi world"},
            role="system",
        )
        result = agent_a(msg)
        # get name without waiting for the server
        self.assertEqual(result.name, "System")
        # waiting for server
        self.assertEqual(result.content, msg.content)
        # test to_str
        msg = Msg(
            name="System",
            content={"text": "test"},
            role="system",
        )
        result = agent_a(msg)
        self.assertEqual(result.formatted_str(), "System: {'text': 'test'}")
        launcher.shutdown()

    def test_multi_rpc_agent(self) -> None:
        """test setup multi rpc agent"""
        agent_a = DemoRpcAgentAdd(
            name="a",
        ).to_dist()
        agent_b = DemoRpcAgentAdd(
            name="b",
        ).to_dist()
        agent_c = DemoRpcAgentAdd(
            name="c",
        ).to_dist()

        # test sequential
        msg = Msg(
            name="System",
            content={"value": 0},
            role="system",
        )
        start_time = time.time()
        msg = agent_a(msg)
        self.assertTrue(isinstance(msg, AsyncResult))
        msg = agent_b(msg)
        self.assertTrue(isinstance(msg, AsyncResult))
        msg = agent_c(msg)
        self.assertTrue(isinstance(msg, AsyncResult))
        return_time = time.time()
        # should return directly
        self.assertTrue((return_time - start_time) < 1)
        self.assertEqual(msg.content["value"], 3)
        end_time = time.time()
        # need at least 3s to finish
        self.assertTrue((end_time - start_time) >= 3)

        # test parallel
        msg = Msg(
            name="System",
            content={"value": -1},
            role="system",
        )
        start_time = time.time()
        msg_a = agent_a(msg)
        msg_b = agent_b(msg)
        msg_c = agent_c(msg)
        self.assertEqual(msg_a.content["value"], 0)
        self.assertEqual(msg_b.content["value"], 0)
        self.assertEqual(msg_c.content["value"], 0)
        end_time = time.time()
        # need 1s to finish
        self.assertTrue((end_time - start_time) < 1.5)

    def test_mix_rpc_agent_and_local_agent(self) -> None:
        """test to use local and rpc agent simultaneously"""
        agent_a = DemoRpcAgentAdd(
            name="a",
        ).to_dist()
        # local agent b
        agent_b = DemoLocalAgentAdd(
            name="b",
        )
        # rpc agent c
        agent_c = DemoRpcAgentAdd(  # pylint: disable=E1123
            name="c",
            to_dist=True,
        )
        msg = Msg(
            name="System",
            content={"value": 0},
            role="system",
        )

        while msg.content["value"] < 4:
            msg = agent_a(msg)
            msg = agent_b(msg)
            msg = agent_c(msg)
        self.assertEqual(msg.content["value"], 6)

    def test_msghub_compatibility(self) -> None:
        """test compatibility with msghub"""
        agent_a = DemoRpcAgentWithMemory(
            name="a",
        ).to_dist()
        agent_b = DemoRpcAgentWithMemory(
            name="b",
        ).to_dist()
        agent_c = DemoRpcAgentWithMemory(
            name="c",
            to_dist=True,
        )
        participants = [agent_a, agent_b, agent_c]
        annonuncement_msgs = [
            Msg(name="System", content="Announcement 1", role="system"),
            Msg(name="System", content="Announcement 2", role="system"),
        ]
        with msghub(
            participants=participants,
            announcement=annonuncement_msgs,
        ):
            # TODO: fix this test
            x_a = agent_a()
            x_b = agent_b(x_a)
            x_c = agent_c(x_b)
            self.assertGreaterEqual(x_a.content["mem_size"], 2)
            self.assertGreaterEqual(x_b.content["mem_size"], 3)
            self.assertGreaterEqual(x_c.content["mem_size"], 4)
            x_a = agent_a(x_c)
            self.assertGreaterEqual(x_a.content["mem_size"], 5)
            x_b = agent_b(x_a)
            self.assertGreaterEqual(x_b.content["mem_size"], 6)
            x_c = agent_c(x_b)
            self.assertGreaterEqual(x_c.content["mem_size"], 7)
            x_c = sequentialpipeline(participants, x_c)
            self.assertGreaterEqual(x_c.content["mem_size"], 10)

    def test_multi_agent_in_same_server(self) -> None:
        """test agent server with multi-agent"""
        launcher = RpcAgentServerLauncher(
            host="127.0.0.1",
            port=-1,
            local_mode=False,
            custom_agent_classes=[DemoRpcAgentWithMemory],
        )
        launcher.launch()
        # although agent1 and agent2 connect to the same server
        # they are different instances with different memories
        agent1 = DemoRpcAgentWithMemory(
            name="a",
        )
        oid = agent1._oid
        agent1 = agent1.to_dist(
            host="127.0.0.1",
            port=launcher.port,
        )
        self.assertEqual(oid, agent1._oid)
        agent2 = DemoRpcAgentWithMemory(  # pylint: disable=E1123
            name="a",
            to_dist={
                "host": "127.0.0.1",
                "port": launcher.port,
            },
        )
        # agent3 has the same agent id as agent1
        # so it share the same memory with agent1
        agent3 = DemoRpcAgentWithMemory(
            name="a",
        ).to_dist(
            host="127.0.0.1",
            port=launcher.port,
        )
        agent3._oid = agent1._oid  # pylint: disable=W0212
        msg1 = Msg(
            name="System",
            content="First Msg for agent1",
            role="system",
        )
        res1 = agent1(msg1)
        self.assertEqual(res1.content["mem_size"], 1)
        msg2 = Msg(
            name="System",
            content="First Msg for agent2",
            role="system",
        )
        res2 = agent2(msg2)
        self.assertEqual(res2.content["mem_size"], 1)
        msg3 = Msg(
            name="System",
            content="First Msg for agent3",
            role="system",
        )
        res3 = agent3(msg3)
        self.assertEqual(res3.content["mem_size"], 3)
        msg4 = Msg(
            name="System",
            content="Second Msg for agent2",
            role="system",
        )
        res4 = agent2(msg4)
        self.assertEqual(res4.content["mem_size"], 3)
        # delete existing agent
        agent2.client.delete_agent(agent2._oid)
        msg2 = Msg(
            name="System",
            content="First Msg for agent2",
            role="system",
        )
        res = agent2(msg2)
        self.assertRaises(Exception, res.update_value)

        # should override remote default parameter(e.g. name field)
        agent4 = DemoRpcAgentWithMemory(
            name="b",
        ).to_dist(
            host="127.0.0.1",
            port=launcher.port,
        )
        msg5 = Msg(
            name="System",
            content="Second Msg for agent4",
            role="system",
        )
        res5 = agent4(msg5)
        self.assertEqual(res5.name, "b")
        self.assertEqual(res5.content["mem_size"], 1)
        launcher.shutdown()

    def test_error_handling(self) -> None:
        """Test error handling"""
        agent = DemoErrorAgent(name="a").to_dist()
        x = agent()
        self.assertRaises(AgentCallError, x._fetch_result)
        self.assertRaises(AgentCallError, agent.raise_error)

    def test_agent_nesting(self) -> None:
        """Test agent nesting"""
        host = "localhost"
        launcher1 = RpcAgentServerLauncher(
            # choose port automatically
            host=host,
            port=12010,
            local_mode=False,
            custom_agent_classes=[DemoGatherAgent, DemoGeneratorAgent],
        )
        launcher2 = RpcAgentServerLauncher(
            # choose port automatically
            host=host,
            port=12011,
            local_mode=False,
            custom_agent_classes=[DemoGatherAgent, DemoGeneratorAgent],
        )
        launcher1.launch()
        launcher2.launch()
        agents = []
        for i in range(8):
            if i % 2:
                agents.append(
                    DemoGeneratorAgent(name=f"a_{i}", value=i).to_dist(
                        host=host,
                        port=launcher1.port,
                    ),
                )
            else:
                agents.append(
                    DemoGeneratorAgent(name=f"a_{i}", value=i).to_dist(
                        host=host,
                        port=launcher2.port,
                    ),
                )
        gather1 = DemoGatherAgent(  # pylint: disable=E1123
            name="g1",
            agents=agents[:4],
            to_dist=DistConf(
                host=host,
                port=launcher1.port,
            ),
        )
        gather2 = DemoGatherAgent(  # pylint: disable=E1123
            name="g2",
            agents=agents[4:],
            to_dist={
                "host": host,
                "port": launcher2.port,
            },
        )
        r1 = gather1()
        r2 = gather2()
        self.assertEqual(r1.content["value"], 6)
        self.assertEqual(r2.content["value"], 22)
        self.assertTrue(0.5 < r1.content["time"] < 2)
        self.assertTrue(0.5 < r2.content["time"] < 2)

        local_agents = [
            DemoGeneratorAgent(name=f"b_{i}", value=i) for i in range(4)
        ]
        gather3 = DemoGatherAgent(  # pylint: disable=E1123
            name="g3",
            agents=local_agents,
            to_dist={
                "host": host,
                "port": launcher1.port,
            },
        )
        r3 = gather3()
        self.assertEqual(r3.content["value"], 6)
        self.assertTrue(0.5 < r3.content["time"] < 2)

        gather4 = DemoGatherAgentVariant(  # pylint: disable=E1123
            name="g4",
            agent_values=list(range(4, 8)),
            to_dist={
                "host": host,
                "port": launcher2.port,
            },
        )
        r4 = gather4()
        self.assertEqual(r4.content["value"], 22)
        self.assertTrue(0.5 < r4.content["time"] < 2)

        new_local_agents = [
            DemoGeneratorAgent(name=f"b_{i}", value=i) for i in range(4)
        ]
        gather5 = DemoGatherAgent(  # pylint: disable=E1123
            name="g5",
            agents=new_local_agents,
        )
        gather5 = gather5.to_dist(host=host, port=launcher1.port)
        r5 = gather5()
        self.assertEqual(r5.content["value"], 6)
        self.assertTrue(0.5 < r5.content["time"] < 2)

        gather6 = DemoGatherAgentVariant(  # pylint: disable=E1123
            name="g6",
            agent_values=list(range(4, 8)),
        )
        gather6 = gather6.to_dist(host=host, port=launcher2.port)
        r6 = gather6()
        self.assertEqual(r6.content["value"], 22)
        self.assertTrue(0.5 < r6.content["time"] < 2)
        launcher1.shutdown()
        launcher2.shutdown()

    def test_agent_server_management_funcs(self) -> None:
        """Test agent server management functions"""
        launcher = RpcAgentServerLauncher(
            host="localhost",
            port=12010,
            local_mode=False,
            custom_agent_classes=[DemoRpcAgentWithMemory, FileAgent],
        )
        launcher.launch()
        client = RpcClient(host="localhost", port=launcher.port)
        agent_lists = client.get_agent_list()
        self.assertEqual(len(agent_lists), 0)
        memory_agent = DemoRpcAgentWithMemory(
            name="demo",
            to_dist={
                "host": "localhost",
                "port": launcher.port,
            },
        )
        resp = memory_agent(Msg(name="test", content="first msg", role="user"))
        resp._fetch_result()
        memory = client.get_agent_memory(memory_agent._oid)
        self.assertEqual(len(memory), 2)
        self.assertEqual(memory[0]["content"], "first msg")
        self.assertEqual(memory[1]["content"]["mem_size"], 1)
        agent_lists = client.get_agent_list()
        self.assertEqual(len(agent_lists), 1)
        self.assertEqual(agent_lists[0]["agent_id"], memory_agent._oid)
        agent_info = agent_lists[0]
        logger.info(agent_info)
        server_info = client.get_server_info()
        logger.info(server_info)
        self.assertTrue("pid" in server_info)
        self.assertTrue("id" in server_info)
        self.assertTrue("cpu" in server_info)
        self.assertTrue("mem" in server_info)
        # test download file
        file_agent = FileAgent("File").to_dist(
            host="localhost",
            port=launcher.port,
        )
        file = file_agent()
        remote_file_path = os.path.abspath(
            os.path.join(
                os.path.abspath(os.path.dirname(__file__)),
                "data",
                "image.png",
            ),
        )
        local_file_path = file.url
        self.assertNotEqual(remote_file_path, local_file_path)
        with open(remote_file_path, "rb") as rf:
            remote_content = rf.read()
        with open(local_file_path, "rb") as lf:
            local_content = lf.read()
        self.assertEqual(remote_content, local_content)
        agent_lists = client.get_agent_list()
        self.assertEqual(len(agent_lists), 2)
        # test existing model config
        DialogAgent(
            name="dialogue",
            sys_prompt="You are a helful assistant.",
            model_config_name="qwen",
            to_dist={
                "host": "localhost",
                "port": launcher.port,
            },
        )
        # model not exists error
        dialog = DialogAgent(  # pylint: disable=E1123
            name="dialogue",
            sys_prompt="You are a helful assistant.",
            model_config_name="my_openai",
            to_dist={
                "host": "localhost",
                "port": launcher.port,
            },
        )
        self.assertRaises(AgentCreationError, dialog._check_created)
        # set model configs
        client.set_model_configs(
            [
                {
                    "model_type": "openai_chat",
                    "config_name": "my_openai",
                    "model_name": "gpt-3.5-turbo",
                    "api_key": "xxx",
                    "organization": "xxx",
                    "generate_args": {
                        "temperature": 0.5,
                    },
                },
                {
                    "model_type": "post_api_chat",
                    "config_name": "my_postapi",
                    "api_url": "https://xxx",
                    "headers": {},
                },
            ],
        )
        # create agent after set model configs
        dia_agent = DialogAgent(  # pylint: disable=E1123
            name="dialogue",
            sys_prompt="You are a helful assistant.",
            model_config_name="my_openai",
            to_dist={
                "host": "localhost",
                "port": launcher.port,
            },
        )
        self.assertIsNotNone(dia_agent)
        self.assertTrue(client.delete_all_agent())
        self.assertEqual(len(client.get_agent_list()), 0)
        # client.stop()
        # time.sleep(1)
        # self.assertFalse(client.is_alive())
        launcher.shutdown()

    @patch("agentscope.studio._client.StudioClient.alloc_server")
    @patch(
        "agentscope.studio._client.StudioClient.active",
        new_callable=PropertyMock,
    )
    def test_server_auto_alloc(
        self,
        mock_active: PropertyMock,
        mock_alloc: MagicMock,
    ) -> None:
        """Test the auto allocation of server"""
        mock_active.return_value = True
        host = "localhost"
        launcher = RpcAgentServerLauncher(
            # choose port automatically
            host=host,
            local_mode=False,
            custom_agent_classes=[DemoRpcAgentWithMemory],
            agent_dir=os.path.abspath(
                os.path.join(
                    os.path.abspath(os.path.dirname(__file__)),
                    "custom",
                ),
            ),
        )
        launcher.launch()
        port = launcher.port
        mock_alloc.return_value = {"host": host, "port": port}

        # test auto allocation
        a1 = DemoRpcAgentWithMemory(name="Auto1", to_dist=True)
        a2 = DemoRpcAgentWithMemory(name="Auto2").to_dist()
        a1._check_created()  # pylint: disable=W0212
        a2._check_created()  # pylint: disable=W0212
        self.assertEqual(a1.host, host)
        self.assertEqual(a1.port, port)
        self.assertEqual(a2.host, host)
        self.assertEqual(a2.port, port)
        client = RpcClient(host=host, port=port)
        al = client.get_agent_list()
        self.assertEqual(len(al), 2)

        # test not alive server
        mock_alloc.return_value = {"host": "not_exist", "port": 1234}
        a3 = DemoRpcAgentWithMemory(name="Auto3", to_dist=True)
        self.assertEqual(a3.host, "localhost")
        nclient = RpcClient(host=a3.host, port=a3.port)
        a3._check_created()  # pylint: disable=W0212
        nal = nclient.get_agent_list()
        self.assertEqual(len(nal), 1)

        # test agent dir loading
        custom_agent_id = "custom_test"
        self.assertTrue(
            client.create_agent(
                agent_configs={
                    "args": (),
                    "kwargs": {"name": "custom"},
                    "class_name": "CustomAgent",
                    "type": "agent",
                },
                agent_id=custom_agent_id,
            ),
        )
        ra = RpcObject(
            cls=AgentBase,
            host=launcher.host,
            port=launcher.port,
            oid=custom_agent_id,
            connect_existing=True,
        )
        resp = ra(Msg(name="sys", role="user", content="Hello"))
        self.assertEqual(resp.name, "custom")
        self.assertEqual(resp.content, "Hello world")
        al = client.get_agent_list()
        self.assertEqual(len(al), 3)

        launcher.shutdown()

    def test_custom_agent_func(self) -> None:
        """Test custom agent funcs"""
        agent = AgentWithCustomFunc(
            name="custom",
            judge_func=lambda x: "$PASS$" in x,
            to_dist={
                "max_timeout_seconds": 1,
                "retry_strategy": RetryFixedTimes(max_retries=2, delay=5),
            },
        )

        msg = agent.reply()
        self.assertEqual(msg.content, "Hello")
        r = agent.custom_func_with_msg(msg)
        self.assertEqual(r["content"], msg.content)
        r = agent.custom_func_with_basic(1)
        self.assertFalse(agent.custom_judge_func("diuafhsua$FAIL$"))
        self.assertTrue(agent.custom_judge_func("72354rfv$PASS$"))
        self.assertEqual(r, 1)
        start_time = time.time()
        r1 = agent.custom_async_func(1)
        r2 = agent.custom_async_func(1)
        r3 = agent.custom_sync_func()
        end_time = time.time()
        self.assertTrue(end_time - start_time < 1)
        self.assertEqual(r3, 0)
        self.assertTrue(isinstance(r1, AsyncResult))
        self.assertTrue(r1.result() <= 2)
        self.assertTrue(r2.result() <= 2)
        r4 = agent.custom_sync_func()
        self.assertEqual(r4, 2)
        r5 = agent.long_running_func()
        self.assertEqual(r5.result(), 1)

<<<<<<< HEAD
    def test_recusive_call(self) -> None:
        """Test recusive call"""
        launcher = RpcAgentServerLauncher(
            host="localhost",
            port=12010,
            local_mode=False,
            custom_agent_classes=[RecusiveAgent],
            capacity=2,
        )
        launcher.launch()
        dist_config = {
            "host": "localhost",
            "port": launcher.port,
        }

        agent = RecusiveAgent(
            name="recusive_agent",
            value=4,
            dist_config=dist_config,
            to_dist=dist_config,
        )
        result = agent.reply()
        self.assertEqual(result.content["value"], 10)

        fib_agent = FibonacciAgent(
            name_prefix="fib",
            idx=6,
            dist_config=dist_config,
            to_dist=dist_config,
        )
        fib_result = fib_agent.reply()
        self.assertEqual(fib_result.content["value"], 8)
        launcher.shutdown()

    def test_dictagent(self) -> None:
        launcher = RpcAgentServerLauncher(
            host="localhost",
            port=12010,
            local_mode=False,
            custom_agent_classes=[DictAgent],
            capacity=2,
        )
        launcher.launch()
        dist_config = {
            "host": "localhost",
            "port": launcher.port,
        }
        agent = DictAgent(name="Alice", to_dist=dist_config)
        s = str(agent.content)
        logger.info(f"agent.content = {agent.content} {type(agent.content)}")
        self.assertEqual(s, "hello")
        launcher.shutdown()
=======
    def test_retry_strategy(self) -> None:
        """Test retry strategy"""
        max_retries = 3
        delay = 1
        max_delay = 2
        fix_retry = RetryFixedTimes(max_retries=max_retries, delay=delay)
        exp_retry = RetryExpential(
            max_retries=max_retries,
            base_delay=delay,
            max_delay=max_delay,
        )
        # Retry on exception
        mock_func = MagicMock(side_effect=Exception("Test exception"))
        st = time.time()
        self.assertRaises(TimeoutError, fix_retry.retry, mock_func)
        et = time.time()
        self.assertTrue(et - st > max_retries * delay * 0.5)
        self.assertTrue(et - st < max_retries * delay * 1.5 + 1)
        st = time.time()
        self.assertRaises(TimeoutError, exp_retry.retry, mock_func)
        et = time.time()
        self.assertTrue(
            et - st
            > min(delay * 0.5, max_delay)
            + min(delay * 2 * 0.5, max_delay)
            + min(delay * 4 * 0.5, max_delay),
        )
        self.assertTrue(
            et - st
            < min(delay * 1.5, max_delay)
            + min(delay * 2 * 1.5, max_delay)
            + min(delay * 4 * 1.5, max_delay)
            + 1,
        )
        # Retry on success
        mock_func = MagicMock(return_value="Success")
        st = time.time()
        result = fix_retry.retry(mock_func)
        et = time.time()
        self.assertTrue(et - st < 0.2)
        self.assertEqual(result, "Success")
        st = time.time()
        result = exp_retry.retry(mock_func)
        et = time.time()
        self.assertTrue(et - st < 0.2)
        self.assertEqual(result, "Success")
        # Mix Exception and Success
        mock_func = MagicMock(
            side_effect=[Exception("Test exception"), "Success"],
        )
        st = time.time()
        result = fix_retry.retry(mock_func)
        et = time.time()
        self.assertGreaterEqual(et - st, delay * 0.5)
        self.assertLessEqual(et - st, delay * 1.5 + 0.2)
        self.assertEqual(result, "Success")
        mock_func = MagicMock(
            side_effect=[Exception("Test exception"), "Success"],
        )
        st = time.time()
        result = exp_retry.retry(mock_func)
        et = time.time()
        self.assertGreaterEqual(et - st, delay * 0.5)
        self.assertLessEqual(et - st, delay * 1.5 + 0.2)
        self.assertEqual(result, "Success")
>>>>>>> 7620fbfd
<|MERGE_RESOLUTION|>--- conflicted
+++ resolved
@@ -1045,7 +1045,6 @@
         r5 = agent.long_running_func()
         self.assertEqual(r5.result(), 1)
 
-<<<<<<< HEAD
     def test_recusive_call(self) -> None:
         """Test recusive call"""
         launcher = RpcAgentServerLauncher(
@@ -1098,7 +1097,7 @@
         logger.info(f"agent.content = {agent.content} {type(agent.content)}")
         self.assertEqual(s, "hello")
         launcher.shutdown()
-=======
+
     def test_retry_strategy(self) -> None:
         """Test retry strategy"""
         max_retries = 3
@@ -1163,5 +1162,4 @@
         et = time.time()
         self.assertGreaterEqual(et - st, delay * 0.5)
         self.assertLessEqual(et - st, delay * 1.5 + 0.2)
-        self.assertEqual(result, "Success")
->>>>>>> 7620fbfd
+        self.assertEqual(result, "Success")