# -*- coding: utf-8 -*-
"""A simple example of chatroom with three agents."""

import os
import argparse

from envs.chatroom import ChatRoom, ChatRoomAgent

import agentscope
from agentscope.message import Msg


def parse_args() -> argparse.Namespace:
    """Parse arguments"""
    parser = argparse.ArgumentParser()
    parser.add_argument(
        "--logger-level",
        choices=["DEBUG", "INFO"],
        default="INFO",
    )
    parser.add_argument(
        "--use-dist",
        action="store_true",
    )
    parser.add_argument(
        "--studio-url",
        default=None,
        type=str,
    )
    return parser.parse_args()


def main(args: argparse.Namespace) -> None:
    """Example for chatroom"""
    # Prepare the model configuration
    YOUR_MODEL_CONFIGURATION_NAME = "dash"
    YOUR_MODEL_CONFIGURATION = [
        {
            "model_type": "dashscope_chat",
            "config_name": "dash",
            "model_name": "qwen-turbo",
            "api_key": os.environ.get("DASH_API_KEY", ""),
        },
    ]

    # Initialize the agents
    agentscope.init(
        model_configs=YOUR_MODEL_CONFIGURATION,
        use_monitor=False,
        logger_level=args.logger_level,
        studio_url=args.studio_url,
    )

    ann = Msg(
        name="Boss",
        content=(
            "This is a game development work group, "
            "please discuss how to develop an open world game."
        ),
        role="system",
    )
<<<<<<< HEAD
    r = ChatRoom(name="chat", announcement=ann, model_config_name=YOUR_MODEL_CONFIGURATION_NAME, to_dist=args.use_dist)
=======
    r = ChatRoom(
        name="chat",
        announcement=ann,
        model_config_name=YOUR_MODEL_CONFIGURATION_NAME,
        to_dist=args.use_dist,
    )
>>>>>>> 872ffb6e

    # Setup the persona of Alice, Bob and Carol
    alice = ChatRoomAgent(  # Game Art Designer
        name="Alice",
        sys_prompt=r"""You are a game art designer named Alice.""",
        model_config_name=YOUR_MODEL_CONFIGURATION_NAME,
        to_dist=args.use_dist,
    )
    alice.join(r)

    bob = ChatRoomAgent(  # Game Programmer
        name="Bob",
        sys_prompt=r"""You are a game programmer named Bob.""",
        model_config_name=YOUR_MODEL_CONFIGURATION_NAME,
        to_dist=args.use_dist,
    )
    bob.join(r)

    carol = ChatRoomAgent(  # Game Designer
        name="Carol",
        sys_prompt=r"""You are a game planner named Carol.""",
        model_config_name=YOUR_MODEL_CONFIGURATION_NAME,
        to_dist=args.use_dist,
    )
    carol.join(r)

    # Start the chat
    r.chat_freely(
        delay=10,
        interval=10,
        max_round=3, # 10,
    )


if __name__ == "__main__":
    main(parse_args())<|MERGE_RESOLUTION|>--- conflicted
+++ resolved
@@ -59,16 +59,12 @@
         ),
         role="system",
     )
-<<<<<<< HEAD
-    r = ChatRoom(name="chat", announcement=ann, model_config_name=YOUR_MODEL_CONFIGURATION_NAME, to_dist=args.use_dist)
-=======
     r = ChatRoom(
         name="chat",
         announcement=ann,
         model_config_name=YOUR_MODEL_CONFIGURATION_NAME,
         to_dist=args.use_dist,
     )
->>>>>>> 872ffb6e
 
     # Setup the persona of Alice, Bob and Carol
     alice = ChatRoomAgent(  # Game Art Designer
