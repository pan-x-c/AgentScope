--- conflicted
+++ resolved
@@ -6,12 +6,7 @@
 import socket
 import threading
 import json
-<<<<<<< HEAD
 from typing import Any, Type, Optional, Union, Sequence
-=======
-import traceback
-from typing import Any, Optional, Union, Type, Sequence
->>>>>>> 6ac78ba7
 from concurrent import futures
 from loguru import logger
 
