# -*- coding: utf-8 -*-
""" Server of distributed agent"""
import os
import sys
import asyncio
import signal
import argparse
import time
import importlib
import multiprocessing
import json
from multiprocessing import Process, Event, Pipe
from multiprocessing.synchronize import Event as EventClass
from concurrent import futures
from loguru import logger
import requests

try:
    import grpc
    from agentscope.rpc.rpc_agent_pb2_grpc import (
        add_RpcAgentServicer_to_server,
    )
except ImportError as import_error:
    from agentscope.utils.common import ImportErrorReporter

    grpc = ImportErrorReporter(import_error, "distribute")
    add_RpcAgentServicer_to_server = ImportErrorReporter(
        import_error,
        "distribute",
    )
import agentscope
from agentscope.studio._client import _studio_client
from agentscope.exception import StudioRegisterError
from ..rpc.rpc_meta import RpcMeta
from ..server.servicer import AgentServerServicer
from ..utils.common import _check_port, _generate_id_from_seed
from ..constants import _DEFAULT_RPC_OPTIONS


def _register_server_to_studio(
    studio_url: str,
    server_id: str,
    host: str,
    port: int,
) -> None:
    """Register a server to studio."""
    url = f"{studio_url}/api/servers/register"
    resp = requests.post(
        url,
        json={
            "server_id": server_id,
            "host": host,
            "port": port,
        },
        timeout=10,  # todo: configurable timeout
    )
    if resp.status_code != 200:
        logger.error(f"Failed to register server: {resp.text}")
        raise StudioRegisterError(f"Failed to register server: {resp.text}")
    from agentscope.manager import ASManager

    run_id = ASManager.get_instance().run_id
    _studio_client.initialize(run_id, studio_url)


def _setup_agent_server(
    host: str,
    port: int,
    server_id: str,
    init_settings: dict = None,
    start_event: EventClass = None,
    stop_event: EventClass = None,
    pipe: int = None,
    local_mode: bool = True,
    capacity: int = 32,
    pool_type: str = "local",
    redis_url: str = "redis://localhost:6379",
    max_pool_size: int = 8192,
    max_expire_time: int = 7200,
    max_timeout_seconds: int = 5,
    studio_url: str = None,
    custom_agent_classes: list = None,
    agent_dir: str = None,
    auto_dist: bool = False,
) -> None:
    """Setup agent server.

    Args:
        host (`str`, defaults to `"localhost"`):
            Hostname of the agent server.
        port (`int`):
            The socket port monitored by the agent server.
        server_id (`str`):
            The id of the server.
        init_settings (`dict`, defaults to `None`):
            Init settings for _init_server.
        start_event (`EventClass`, defaults to `None`):
            An Event instance used to determine whether the child process
            has been started.
        stop_event (`EventClass`, defaults to `None`):
            The stop Event instance used to determine whether the child
            process has been stopped.
        pipe (`int`, defaults to `None`):
            A pipe instance used to pass the actual port of the server.
        local_mode (`bool`, defaults to `True`):
            Only listen to local requests.
        capacity (`int`, default to `32`):
            The number of concurrent agents in the server.
        pool-type (`str`, defaults to `"local"`): The type of the async
            message pool, which can be `local` or `redis`. If `redis` is
            specified, you need to start a redis server before launching
            the server.
        redis-url (`str`, defaults to `"redis://localhost:6379"`): The
            url of the redis server.
        max_pool_size (`int`, defaults to `8192`):
            Max number of agent replies that the server can accommodate.
        max_expire_time (`int`, defaults to `7200`):
            Maximum time for async results to be cached in the server.
            Note that expired messages will be deleted.
        max_timeout_seconds (`int`, defaults to `5`):
            The maximum time (in seconds) that the server will wait for
            the result of an async call.
        studio_url (`str`, defaults to `None`):
            URL of the AgentScope Studio.
        custom_agent_classes (`list`, defaults to `None`):
            A list of customized agent classes that are not in
            `agentscope.agents`.
        agent_dir (`str`, defaults to `None`):
            The abs path to the directory containing customized agent python
            files.
        auto_dist (`bool`, defaults to `False`):
            Whether to automatically distribute agent to the remote server.
    """
    asyncio.run(
        _setup_agent_server_async(
            host=host,
            port=port,
            server_id=server_id,
            init_settings=init_settings,
            start_event=start_event,
            stop_event=stop_event,
            pipe=pipe,
            local_mode=local_mode,
            capacity=capacity,
            pool_type=pool_type,
            redis_url=redis_url,
            max_pool_size=max_pool_size,
            max_expire_time=max_expire_time,
            max_timeout_seconds=max_timeout_seconds,
            studio_url=studio_url,
            custom_classes=custom_agent_classes,
            agent_dir=agent_dir,
            auto_dist=auto_dist,
        ),
    )


async def _setup_agent_server_async(  # pylint: disable=R0912,R0915
    host: str,
    port: int,
    server_id: str,
    init_settings: dict = None,
    start_event: EventClass = None,
    stop_event: EventClass = None,
    pipe: int = None,
    local_mode: bool = True,
    capacity: int = 32,
    pool_type: str = "local",
    redis_url: str = "redis://localhost:6379",
    max_pool_size: int = 8192,
    max_expire_time: int = 7200,
    max_timeout_seconds: int = 5,
    studio_url: str = None,
    custom_classes: list = None,
    agent_dir: str = None,
    auto_dist: bool = False,
) -> None:
    """Setup agent server in an async way.

    Args:
        host (`str`, defaults to `"localhost"`):
            Hostname of the agent server.
        port (`int`):
            The socket port monitored by the agent server.
        server_id (`str`):
            The id of the server.
        init_settings (`dict`, defaults to `None`):
            Init settings for _init_server.
        start_event (`EventClass`, defaults to `None`):
            An Event instance used to determine whether the child process
            has been started.
        pipe (`int`, defaults to `None`):
            A pipe instance used to pass the actual port of the server.
        local_mode (`bool`, defaults to `True`):
            If `True`, only listen to requests from "localhost", otherwise,
            listen to requests from all hosts.
        capacity (`int`, default to `32`):
            The number of concurrent agents in the server.
        pool-type (`str`, defaults to `"local"`): The type of the async
            message pool, which can be `local` or `redis`. If `redis` is
            specified, you need to start a redis server before launching
            the server.
        redis-url (`str`, defaults to `"redis://localhost:6379"`): The url
            of the redis server.
        max_pool_size (`int`, defaults to `8192`):
            The max number of agent reply messages that the server can
            accommodate. Note that the oldest message will be deleted
            after exceeding the pool size.
        max_expire_time (`int`, defaults to `7200`):
            Maximum time for async results to be cached in the server.
            Note that expired messages will be deleted.
        max_timeout_seconds (`int`, defaults to `5`):
            The maximum time (in seconds) that the server will wait for
            the result of an async call.
        studio_url (`str`, defaults to `None`):
            URL of the AgentScope Studio.
        custom_classes (`list`, defaults to `None`):
            A list of customized agent classes that are not in
            `agentscope.agents`.
        agent_dir (`str`, defaults to `None`):
            The abs path to the directory containing customized agent python
            files.
        auto_dist (`bool`, defaults to `False`):
            Whether to automatically distribute agent to the remote server.
    """
    if init_settings is not None:
        from agentscope.manager import ASManager

        ASManager.get_instance().load_dict(init_settings)

    if custom_classes is None:
        custom_classes = []
    if agent_dir is not None:
        custom_classes.extend(load_agents_from_dir(agent_dir))
    # update agent registry
    for cls in custom_classes:
        RpcMeta.register_class(cls)
<<<<<<< HEAD
    RpcMeta._SERVER_CONFIG = {
        "host": host,
        "port": port,
    }
    RpcMeta._AUTO_DIST = auto_dist
=======
    RpcMeta._SERVER_CONFIG = {  # pylint: disable=W0212
        "host": host,
        "port": port,
    }
    RpcMeta._AUTO_DIST = auto_dist  # pylint: disable=W0212
>>>>>>> 3e0b418b

    async def shutdown_signal_handler() -> None:
        logger.info(
            f"Received shutdown signal. Gracefully stopping the server at "
            f"[{host}:{port}].",
        )
        if stop_event is not None:
            stop_event.set()
        await server.stop(grace=5)

    loop = asyncio.get_running_loop()
    if os.name != "nt":
        # windows does not support add_signal_handler
        for sig in (signal.SIGINT, signal.SIGTERM):
            loop.add_signal_handler(
                sig,
                lambda: asyncio.create_task(shutdown_signal_handler()),
            )
    if studio_url is not None:
        _register_server_to_studio(
            studio_url=studio_url,
            server_id=server_id,
            host=host,
            port=port,
        )

    # start cpp server
    if os.environ.get("AGENTSCOPE_USE_CPP_SERVER", "").lower() == "yes":
        from agentscope.cpp_server.cpp_server import (  # pylint: disable=E0611
            setup_cpp_server,
            shutdown_cpp_server,
        )

        num_workers = int(
            os.environ.get(
                "AGENTSCOPE_NUM_WORKERS",
                f"{multiprocessing.cpu_count()}",
            ),
        )
        setup_cpp_server(
            host,
            str(port),
            server_id,
            str(studio_url),
            pool_type,
            redis_url,
            max_pool_size,
            max_expire_time,
            max_timeout_seconds,
            True,
            num_workers,
        )
        logger.info(
            f"CPP agent server [{server_id}] at {host}:{port} "
            "started successfully",
        )
        if start_event is not None:
            pipe.send(port)
            start_event.set()
        if stop_event is not None:
            stop_event.wait()
<<<<<<< HEAD
=======
            shutdown_cpp_server()
>>>>>>> 3e0b418b
            logger.info(
                f"CPP agent server [{server_id}] at {host}:{port} "
                "stopped successfully",
            )
<<<<<<< HEAD
            shutdown_cpp_server()
=======
>>>>>>> 3e0b418b
        return

    servicer = AgentServerServicer(
        stop_event=stop_event,
        host=host,
        port=port,
        server_id=server_id,
        studio_url=studio_url,
        capacity=capacity,
        pool_type=pool_type,
        redis_url=redis_url,
        max_pool_size=max_pool_size,
        max_expire_time=max_expire_time,
        max_timeout_seconds=max_timeout_seconds,
    )
    while True:
        try:
            port = _check_port(port)
            servicer.port = port
            server = grpc.aio.server(
                futures.ThreadPoolExecutor(max_workers=capacity),
                # set max message size to 32 MB
                options=_DEFAULT_RPC_OPTIONS,
            )
            add_RpcAgentServicer_to_server(servicer, server)
            if local_mode:
                server.add_insecure_port(f"localhost:{port}")
            else:
                server.add_insecure_port(f"0.0.0.0:{port}")
            await server.start()
            break
        except OSError:
            logger.warning(
                f"Failed to start agent server at port [{port}]"
                f"try another port",
            )
    logger.info(
        f"agent server [{server_id}] at {host}:{port} started successfully",
    )
    if start_event is not None:
        pipe.send(port)
        start_event.set()
    while not stop_event.is_set():
        await asyncio.sleep(1)
    logger.info(
        f"Stopping agent server at [{host}:{port}]",
    )
    await server.stop(grace=10.0)
    logger.info(
        f"agent server [{server_id}] at {host}:{port} stopped successfully",
    )


def load_custom_class_from_file(agent_file: str) -> list:
    """Load AgentBase sub classes from a python file.

    Args:
        agent_file (str): the path to the python file.

    Returns:
        list: a list of agent classes
    """
    module_path = agent_file.replace(os.sep, ".")
    module_name = module_path[:-3]
    spec = importlib.util.spec_from_file_location(
        module_name,
        agent_file,
    )
    module = importlib.util.module_from_spec(spec)  # type: ignore[arg-type]
    spec.loader.exec_module(module)
    custom_classes = []

    for attr_name in dir(module):
        attr = getattr(module, attr_name)
        if isinstance(attr, type):
            custom_classes.append(attr)
    return custom_classes


def load_agents_from_dir(agent_dir: str) -> list:
    """Load customized agents from a directory.

    Args:
        agent_dir (`str`): a directory contains customized agent python files.

    Returns:
        list: a list of customized agent classes
    """
    if agent_dir is None:
        return []
    original_sys_path = sys.path.copy()
    abs_agent_dir = os.path.abspath(agent_dir)
    sys.path.insert(0, abs_agent_dir)
    try:
        custom_classes = []
        for root, _, files in os.walk(agent_dir):
            for file in files:
                if file.endswith(".py"):
                    try:
                        module_path = os.path.join(root, file)
                        custom_classes.extend(
                            load_custom_class_from_file(module_path),
                        )
                    except Exception as e:
                        logger.error(
                            f"Failed to load agent class from [{file}]: {e}",
                        )
        return custom_classes
    finally:
        sys.path = original_sys_path


class RpcAgentServerLauncher:
    """The launcher of AgentServer."""

    def __init__(
        self,
        host: str = "localhost",
        port: int = None,
        capacity: int = 32,
        pool_type: str = "local",
        redis_url: str = "redis://localhost:6379",
        max_pool_size: int = 8192,
        max_expire_time: int = 7200,
        max_timeout_seconds: int = 5,
        local_mode: bool = False,
        agent_dir: str = None,
        custom_agent_classes: list = None,
        server_id: str = None,
        studio_url: str = None,
        auto_dist: bool = False,
    ) -> None:
        """Init a launcher of agent server.

        Args:
            host (`str`, defaults to `"localhost"`):
                Hostname of the agent server.
            port (`int`, defaults to `None`):
                Socket port of the agent server.
            capacity (`int`, default to `32`):
                The number of concurrent agents in the server.
            pool-type (`str`, defaults to `"local"`): The type of the async
                message pool, which can be `local` or `redis`. If `redis` is
                specified, you need to start a redis server before launching
                the server.
            redis-url (`str`, defaults to `"redis://localhost:6379"`): The
                address of the redis server.
            max_pool_size (`int`, defaults to `8192`):
                The max number of async results that the server can
                accommodate. Note that the oldest result will be deleted
                after exceeding the pool size.
            max_expire_time (`int`, defaults to `7200`):
                Maximum time for async results to be cached in the server.
                Note that expired messages will be deleted.
            max_timeout_seconds (`int`, defaults to `5`):
                Max timeout seconds for rpc calls.
            local_mode (`bool`, defaults to `False`):
                If `True`, only listen to requests from "localhost", otherwise,
                listen to requests from all hosts.
            agent_dir (`str`, defaults to `None`):
                The directory containing customized agent python files.
            custom_agent_classes (`list`, defaults to `None`):
                A list of customized agent classes that are not in
                `agentscope.agents`.
            server_id (`str`, defaults to `None`):
                The id of the agent server. If not specified, a random id
                will be generated.
            studio_url (`Optional[str]`, defaults to `None`):
                The url of the agentscope studio.
            auto_dist (`bool`, defaults to `False`):
                Whether to automatically distribute agent to the remote server.
        """
        self.host = host
        self.port = _check_port(port)
        self.capacity = capacity
        self.pool_type = pool_type
        self.redis_url = redis_url
        self.max_pool_size = max_pool_size
        self.max_expire_time = max_expire_time
        self.max_timeout_seconds = max_timeout_seconds
        self.local_mode = local_mode
        self.server = None
        self.parent_con = None
        self.custom_agent_classes = custom_agent_classes
        self.stop_event = Event()
        self.agent_dir = (
            os.path.abspath(agent_dir) if agent_dir is not None else None
        )
        self.server_id = (
            RpcAgentServerLauncher.generate_server_id(self.host, self.port)
            if server_id is None
            else server_id
        )
        self.studio_url = studio_url
        self.auto_dist = auto_dist

    @classmethod
    def generate_server_id(cls, host: str, port: int) -> str:
        """Generate server id"""
        return _generate_id_from_seed(f"{host}:{port}:{time.time()}", length=8)

    def _launch_in_main(self) -> None:
        """Launch agent server in main-process"""
        logger.info(
            f"Launching agent server at [{self.host}:{self.port}]...",
        )
        asyncio.run(
            _setup_agent_server_async(
                host=self.host,
                port=self.port,
                capacity=self.capacity,
                stop_event=self.stop_event,
                server_id=self.server_id,
                pool_type=self.pool_type,
                redis_url=self.redis_url,
                max_pool_size=self.max_pool_size,
                max_expire_time=self.max_expire_time,
                max_timeout_seconds=self.max_timeout_seconds,
                local_mode=self.local_mode,
                custom_classes=self.custom_agent_classes,
                agent_dir=self.agent_dir,
                studio_url=self.studio_url,
                auto_dist=self.auto_dist,
            ),
        )

    def _launch_in_sub(self) -> None:
        """Launch an agent server in sub-process."""
        from agentscope.manager import ASManager
        from agentscope.rpc import RpcClient

        init_settings = ASManager.get_instance().state_dict()
        # gRPC channel should be closed before forking new process
        # ref: https://github.com/grpc/grpc/blob/master/doc/fork_support.md
        for (
            _,
            channel,
        ) in RpcClient._CHANNEL_POOL.items():  # pylint: disable=W0212
            channel.close()
        RpcClient._CHANNEL_POOL.clear()  # pylint: disable=W0212

        self.parent_con, child_con = Pipe()
        start_event = Event()
        server_process = Process(
            target=_setup_agent_server,
            kwargs={
                "host": self.host,
                "port": self.port,
                "server_id": self.server_id,
                "init_settings": init_settings,
                "start_event": start_event,
                "stop_event": self.stop_event,
                "pipe": child_con,
                "pool_type": self.pool_type,
                "redis_url": self.redis_url,
                "max_pool_size": self.max_pool_size,
                "max_expire_time": self.max_expire_time,
                "max_timeout_seconds": self.max_timeout_seconds,
                "local_mode": self.local_mode,
                "studio_url": self.studio_url,
                "custom_agent_classes": self.custom_agent_classes,
                "agent_dir": self.agent_dir,
                "auto_dist": self.auto_dist,
            },
        )
        server_process.start()
        self.port = self.parent_con.recv()
        start_event.wait()
        self.server = server_process
        logger.info(
            f"Launch agent server at [{self.host}:{self.port}] success",
        )

    def launch(self, in_subprocess: bool = True) -> None:
        """launch an agent server.

        Args:
            in_subprocess (bool, optional): launch the server in subprocess.
                Defaults to True. For agents that need to obtain command line
                input, such as UserAgent, please set this value to False.
        """
        if in_subprocess:
            self._launch_in_sub()
        else:
            self._launch_in_main()

    def wait_until_terminate(self) -> None:
        """Wait for server process"""
        if self.server is not None:
            self.server.join()

    def shutdown(self) -> None:
        """Shutdown the agent server."""
        if self.server is not None:
            if self.stop_event is not None:
                self.stop_event.set()
                self.stop_event = None
            self.server.join(10)
            if self.server.is_alive():
                self.server.kill()
                logger.info(
                    f"Agent server at port [{self.port}] is killed.",
                )
            self.server = None


def as_server() -> None:
    """Launch an agent server with terminal command.

    Note:

        The arguments of `as_server` are listed as follows:

        * `--host`: the hostname of the server.
        * `--port`: the socket port of the server.
        * `--capacity`: the number of concurrent agents in the server.
        * `--pool-type`: the type of the async message pool, which can be
          `local` or `redis`. If `redis` is specified, you need to start a
          redis server before launching the server. Defaults to `local`.
        * `--redis-url`: the url of the redis server, defaults to
          `redis://localhost:6379`.
        * `--max-pool-size`: max number of agent reply messages that the server
          can accommodate. Note that the oldest message will be deleted
          after exceeding the pool size.
        * `--max-expire`: max expire time for async function result.
        * `--max-timeout-seconds`: max timeout for rpc call.
        * `--local-mode`: whether the started agent server only listens to
          local requests.
        * `--model-config-path`: the path to the model config json file
        * `--agent-dir`: the directory containing your customized agent python
          files
        * `--studio-url`: the url of agentscope studio

        In most cases, you only need to specify the `--host`, `--port` and
        `--model-config-path`, and `--agent-dir`.

        .. code-block:: shell

            as_server start --host localhost \
                --port 12345 \
                --model-config-path config.json \
                --agent-dir ./my_agents
    """
    parser = argparse.ArgumentParser()
    subparsers = parser.add_subparsers(
        dest="command",
        help="sub-commands of as_server",
    )
    start_parser = subparsers.add_parser("start", help="start the server.")
    stop_parser = subparsers.add_parser("stop", help="stop the server.")
    status_parser = subparsers.add_parser(
        "status",
        help="check the status of the server.",
    )
    start_parser.add_argument(
        "--host",
        type=str,
        default="localhost",
        help="hostname of the server",
    )
    start_parser.add_argument(
        "--port",
        type=int,
        default=12310,
        help="socket port of the server",
    )
    start_parser.add_argument(
        "--capacity",
        type=int,
        default=os.cpu_count(),
        help=(
            "the number of concurrent agents in the server, exceeding this "
            "may cause severe performance degradation or even deadlock."
        ),
    )
    start_parser.add_argument(
        "--pool-type",
        type=str,
        choices=["local", "redis"],
        default="local",
        help="the url of agentscope studio",
    )
    start_parser.add_argument(
        "--redis-url",
        type=str,
        default="redis://localhost:6379",
        help="the url of redis server",
    )
    start_parser.add_argument(
        "--max-pool-size",
        type=int,
        default=8192,
        help=(
            "the max number of async result that the server "
            "can accommodate. Note that the oldest result will be deleted "
            "after exceeding the pool size."
        ),
    )
    start_parser.add_argument(
        "--max-expire-time",
        type=int,
        default=7200,
        help="max expire time in second for async results.",
    )
    start_parser.add_argument(
        "--max-timeout-seconds",
        type=int,
        default=5,
        help="max timeout for rpc call in seconds",
    )
    start_parser.add_argument(
        "--local-mode",
        type=bool,
        default=False,
        help=(
            "if `True`, only listen to requests from 'localhost', otherwise, "
            "listen to requests from all hosts."
        ),
    )
    start_parser.add_argument(
        "--model-config-path",
        type=str,
        help="path to the model config json file",
    )
    start_parser.add_argument(
        "--server-id",
        type=str,
        default=None,
        help="id of the server, used to register to the studio, generated"
        " randomly if not specified.",
    )
    start_parser.add_argument(
        "--studio-url",
        type=str,
        default=None,
        help="the url of agentscope studio",
    )
    start_parser.add_argument(
        "--auto-dist",
        type=bool,
        default=False,
        help="Whether to automatically distribute agent to the remote server",
    )
    start_parser.add_argument(
        "--agent-dir",
        type=str,
        default=None,
        help="the directory containing customized agent python files",
    )
    start_parser.add_argument(
        "--no-log",
        action="store_true",
        help="whether to disable log",
    )
    start_parser.add_argument(
        "--save-api-invoke",
        action="store_true",
        help="whether to save api invoke",
    )
    start_parser.add_argument(
        "--use-monitor",
        action="store_true",
        help="whether to use monitor",
    )
    stop_parser.add_argument(
        "--host",
        type=str,
        help="host of the server to stop",
    )
    stop_parser.add_argument(
        "--port",
        type=int,
        help="port of the server to stop",
    )
    status_parser.add_argument(
        "--host",
        type=str,
        help="host of the server",
    )
    status_parser.add_argument(
        "--port",
        type=int,
        help="port of the server",
    )
    args = parser.parse_args()
    if args.command == "start":
        agentscope.init(
            project="agent_server",
            name=f"server_{args.host}:{args.port}",
            save_log=not args.no_log,
            save_api_invoke=args.save_api_invoke,
            model_configs=args.model_config_path,
            use_monitor=args.use_monitor,
        )
        launcher = RpcAgentServerLauncher(
            host=args.host,
            port=args.port,
            server_id=args.server_id,
            capacity=args.capacity,
            pool_type=args.pool_type,
            redis_url=args.redis_url,
            max_pool_size=args.max_pool_size,
            max_expire_time=args.max_expire_time,
            max_timeout_seconds=args.max_timeout_seconds,
            local_mode=args.local_mode,
            studio_url=args.studio_url,
            auto_dist=args.auto_dist,
        )
        launcher.launch(in_subprocess=False)
        launcher.wait_until_terminate()
    elif args.command == "stop":
        from agentscope.rpc import RpcClient

        client = RpcClient(host=args.host, port=args.port)
        if not client.stop():
            logger.info(f"Server at [{args.host}:{args.port}] stopped.")
        else:
            logger.error(f"Fail to stop server at [{args.host}:{args.port}].")
    elif args.command == "status":
        from agentscope.rpc import RpcClient

        client = RpcClient(host=args.host, port=args.port)
        if not client.is_alive():
            logger.warning(
                f"Server at [{args.host}:{args.port}] is not alive.",
            )
        agent_infos = client.get_agent_list()
        if agent_infos is None or len(agent_infos) == 0:
            logger.info(
                f"No agents found on the server [{args.host}:{args.port}].",
            )
        for info in agent_infos:
            logger.info(json.dumps(info, indent=4))<|MERGE_RESOLUTION|>--- conflicted
+++ resolved
@@ -235,19 +235,11 @@
     # update agent registry
     for cls in custom_classes:
         RpcMeta.register_class(cls)
-<<<<<<< HEAD
-    RpcMeta._SERVER_CONFIG = {
-        "host": host,
-        "port": port,
-    }
-    RpcMeta._AUTO_DIST = auto_dist
-=======
     RpcMeta._SERVER_CONFIG = {  # pylint: disable=W0212
         "host": host,
         "port": port,
     }
     RpcMeta._AUTO_DIST = auto_dist  # pylint: disable=W0212
->>>>>>> 3e0b418b
 
     async def shutdown_signal_handler() -> None:
         logger.info(
@@ -309,18 +301,11 @@
             start_event.set()
         if stop_event is not None:
             stop_event.wait()
-<<<<<<< HEAD
-=======
             shutdown_cpp_server()
->>>>>>> 3e0b418b
             logger.info(
                 f"CPP agent server [{server_id}] at {host}:{port} "
                 "stopped successfully",
             )
-<<<<<<< HEAD
-            shutdown_cpp_server()
-=======
->>>>>>> 3e0b418b
         return
 
     servicer = AgentServerServicer(
