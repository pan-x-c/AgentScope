# -*- coding: utf-8 -*-
"""Async related modules."""
from typing import Any
from concurrent.futures import Future
from loguru import logger

try:
    import cloudpickle as pickle
except ImportError as import_error:
    from agentscope.utils.common import ImportErrorReporter

    pickle = ImportErrorReporter(import_error, "distribtue")

from ..message import Msg
from .rpc_client import RpcClient
from ..utils.common import _is_web_url
from .retry_strategy import RetryBase, _DEAFULT_RETRY_STRATEGY


class AsyncResult:
    """Use this class to get the the async result from rpc server."""

    def __init__(
        self,
        host: str,
        port: int,
        task_id: int = None,
        stub: Future = None,
        retry: RetryBase = _DEAFULT_RETRY_STRATEGY,
    ) -> None:
        self._host = host
        self._port = port
        self._stub = None
        self._retry = retry
        self._task_id: int = None
        if task_id is not None:
            self._task_id = task_id
        else:
            self._stub = stub
        self._ready = False
        self._data = None

    def _fetch_result(
        self,
    ) -> None:
        """Fetch result from the server."""
        if self._task_id is None:
            self._task_id = self._get_task_id()
<<<<<<< HEAD
        raw_data = RpcClient(self._host, self._port).update_result(
            self._task_id,
            retry_times=retry_times,
            retry_interval=retry_interval,
=======
        self._data = pickle.loads(
            RpcClient(self._host, self._port).update_result(
                self._task_id,
                retry=self._retry,
            ),
>>>>>>> ca1085a1
        )
        self._data = pickle.loads(raw_data)
        # NOTE: its a hack here to download files
        # TODO: opt this
        self._check_and_download_files()
        self._ready = True

    def update_value(self) -> None:
        """Update the value. For compatibility with old version."""
        self._fetch_result()

    def _get_task_id(self) -> str:
        """get the task_id."""
        try:
            return self._stub.result()
        except Exception as e:
            logger.error(
                f"Failed to get task_id: {self._stub.result()}",
            )
            raise ValueError(
                f"Failed to get task_id: {self._stub.result()}",
            ) from e

    def _download(self, url: str) -> str:
        if not _is_web_url(url):
            client = RpcClient(self._host, self._port)
            return client.download_file(path=url)
        else:
            return url

    def _check_and_download_files(self) -> None:
        """Check whether the urls are accessible. If not, download them
        from rpc server."""
        if isinstance(self._data, Msg) and self._data.url:
            checked_urls = []
            if isinstance(self._data.url, str):
                self._data.url = self._download(self._data.url)
            else:
                checked_urls = []
                for url in self._data.url:
                    checked_urls.append(self._download(url))
                self._data.url = checked_urls

    def result(self) -> Any:
        """Get the result."""
        if not self._ready:
            self._fetch_result()
        return self._data

    def __getattr__(self, attr: str) -> Any:
        if not self._ready:
            self._fetch_result()

        return getattr(self._data, attr)

    def __getitem__(self, item: str) -> Any:
        if not self._ready:
            self._fetch_result()

        return self._data[item]  # type: ignore[index]

    def __reduce__(self) -> tuple:
        if self._task_id is None:
            self._task_id = self._get_task_id()
        if not self._ready:
            return (
                AsyncResult,
                (self._host, self._port, self._task_id),
            )
        else:
            return self._data.__reduce__()  # type: ignore[return-value]<|MERGE_RESOLUTION|>--- conflicted
+++ resolved
@@ -46,20 +46,12 @@
         """Fetch result from the server."""
         if self._task_id is None:
             self._task_id = self._get_task_id()
-<<<<<<< HEAD
-        raw_data = RpcClient(self._host, self._port).update_result(
-            self._task_id,
-            retry_times=retry_times,
-            retry_interval=retry_interval,
-=======
         self._data = pickle.loads(
             RpcClient(self._host, self._port).update_result(
                 self._task_id,
                 retry=self._retry,
             ),
->>>>>>> ca1085a1
         )
-        self._data = pickle.loads(raw_data)
         # NOTE: its a hack here to download files
         # TODO: opt this
         self._check_and_download_files()
