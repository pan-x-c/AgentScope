# -*- coding: utf-8 -*-
""" Meta class for all classes that can run on rpc server."""
from abc import ABCMeta
from typing import Any, Callable
import uuid
import copy
<<<<<<< HEAD
import os
=======
>>>>>>> 3e0b418b
from loguru import logger

from .rpc_object import RpcObject, _ClassInfo
from .retry_strategy import RetryBase, _DEAFULT_RETRY_STRATEGY


# Decorator for async and sync functions


def async_func(func: Callable) -> Callable:
    """A decorator for async function.

    In distributed mode, async functions will return a `AsyncResult`
    immediately.

    Args:
        func (`Callable`): The function to decorate.
    """

    func._is_async = True  # pylint: disable=W0212
    return func


def sync_func(func: Callable) -> Callable:
    """A decorator for sync function.

    In distributed mode, sync functions will block the current thread until
    the result is ready.

    In most cases, you don't need to use this decorator. `RpcMeta` will
    treat all public functions without `async_func` as `sync_func`.
    However, for magic methods (e.g. `__str__` and `__getitem__`, which are
    started with `__`), you can use `sync_func` to mark them as sync.

    Args:
        func (`Callable`): The function to decorate.
    """
    func._is_sync = True  # pylint: disable=W0212
    return func


# TODO: add stream function decorator `stream_func`


def generate_oid() -> str:
    """Generate a unique id"""
    return uuid.uuid4().hex


class RpcMeta(ABCMeta):
    """The metaclass for all classes that can use `to_dist` and other
    distributed related functionality.

    Note:

        The `RpcMeta` will automatically add the `to_dist` method and
        initialization parameter to its subclasses. And it will also
        detect all public functions and register them into the `_info`
        attribute of the class.
    """

    _REGISTRY = {}
    _SERVER_CONFIG = {}
    _AUTO_DIST = False

    def __init__(cls, name: Any, bases: Any, attrs: Any) -> None:
        if name in RpcMeta._REGISTRY:
            logger.warning(f"Class with name [{name}] already exists.")
        else:
            RpcMeta._REGISTRY[name] = cls
        super().__init__(name, bases, attrs)
        for base in bases:
            if hasattr(base, "_info"):
                cls._info.update(base._info)
        cls._info.detect(attrs)

    def __new__(mcs: type, name: Any, bases: Any, attrs: Any) -> Any:
        attrs["to_dist"] = RpcMeta.to_dist
        attrs["_info"] = _ClassInfo()
        return super().__new__(mcs, name, bases, attrs)  # type: ignore[misc]

    def __call__(cls, *args: tuple, **kwargs: dict) -> Any:
        to_dist = copy.deepcopy(
            kwargs.pop(
                "to_dist",
                "_oid" not in kwargs and bool(RpcMeta._SERVER_CONFIG),
            ),
        )
        oid = str(kwargs.pop("_oid", generate_oid()))
        if to_dist is True:
            to_dist = {}
        if to_dist is not False and to_dist is not None:
            if cls is not RpcObject:
                return RpcObject(
                    cls=cls,
                    oid=oid,
                    host=to_dist.pop(  # type: ignore[arg-type]
                        "host",
                        RpcMeta._SERVER_CONFIG.get("host", "localhost"),
                    ),
                    port=to_dist.pop(  # type: ignore[arg-type]
                        "port",
                        RpcMeta._SERVER_CONFIG.get("port", None),
                    ),
                    max_pool_size=kwargs.pop(  # type: ignore[arg-type]
                        "max_pool_size",
                        8192,
                    ),
                    max_expire_time=to_dist.pop(  # type: ignore[arg-type]
                        "max_expire_time",
                        7200,
                    ),
                    max_timeout_seconds=to_dist.pop(  # type: ignore[arg-type]
                        "max_timeout_seconds",
                        5,
                    ),
                    local_mode=to_dist.pop(  # type: ignore[arg-type]
                        "local_mode",
                        True,
                    ),
                    retry_strategy=to_dist.pop(
                        "retry_strategy",
                        _DEAFULT_RETRY_STRATEGY,
                    ),
                    connect_existing=False,
                    configs={
                        "args": args,
                        "kwargs": kwargs,
                        "class_name": cls.__name__,
                    },
                )
        instance = super().__call__(*args, **kwargs)
        if RpcMeta._SERVER_CONFIG:
            if RpcMeta._AUTO_DIST:
                items = instance.__dict__.copy()
                for key, value in items.items():
                    setattr(instance, key, RpcMeta.convert(value))
            # Reset the __reduce_ex__ method of the instance
            # With this method, all objects stored in agent_pool
            # will be serialized into their Rpc version
            rpc_init_cfg = (
                cls,
                oid,
                RpcMeta._SERVER_CONFIG["host"],
                RpcMeta._SERVER_CONFIG["port"],
                True,
            )
            instance._dist_config = {  # pylint: disable=W0212
                "args": rpc_init_cfg,
            }

            def to_rpc(obj, _) -> tuple:  # type: ignore[no-untyped-def]
                return (
                    RpcObject,
                    obj._dist_config["args"],  # pylint: disable=W0212
                )

            instance.__reduce_ex__ = to_rpc.__get__(  # pylint: disable=E1120
                instance,
            )
        instance._init_settings = {
            "args": args,
            "kwargs": kwargs,
            "class_name": cls.__name__,
        }
        instance._oid = oid
        return instance

    @staticmethod
    def convert(obj: Any) -> Any:
        """Convert the object to RpcObject if its metaclass is RpcMeta."""
        if isinstance(obj, (list, tuple, set)):
            return type(obj)(RpcMeta.convert(item) for item in obj)
        elif isinstance(obj, dict):
            return type(obj)(
                **{
                    RpcMeta.convert(key): RpcMeta.convert(value)
                    for key, value in obj.items()
                },
            )
        elif issubclass(obj.__class__.__class__, RpcMeta):
            return obj.to_dist(**RpcMeta._SERVER_CONFIG)
        else:
            return obj

    @staticmethod
    def get_class(cls_name: str) -> Any:
        """Get the class based on the specific class name.

        Args:
            cls_name (`str`): the name of the class.

        Raises:
            ValueError: class name not exits.

        Returns:
            Any: the class
        """
        if cls_name not in RpcMeta._REGISTRY:
            raise ValueError(f"Class <{cls_name}> not found.")
        return RpcMeta._REGISTRY[cls_name]  # type: ignore[return-value]

    @staticmethod
    def register_class(cls: type) -> bool:  # pylint: disable=W0211
        """Register the class into the registry.

        Args:
            cls (`Type`): the class to be registered.

        Returns:

            `bool`: whether the registration is successful.
        """
        cls_name = cls.__name__
        if cls_name in RpcMeta._REGISTRY:
            logger.info(
                f"Class with name [{cls_name}] already exists.",
            )
            return False
        else:
            RpcMeta._REGISTRY[cls_name] = cls
            return True

    @staticmethod
    def to_dist(  # pylint: disable=W0211
        self: Any,
        host: str = "localhost",
        port: int = None,
        max_pool_size: int = 8192,
        max_expire_time: int = 7200,
        max_timeout_seconds: int = 5,
        local_mode: bool = True,
        retry_strategy: RetryBase = _DEAFULT_RETRY_STRATEGY,
    ) -> Any:
        """Convert current object into its distributed version.

        Args:
            host (`str`, defaults to `"localhost"`):
                Hostname of the rpc agent server.
            port (`int`, defaults to `None`):
                Port of the rpc agent server.
            max_pool_size (`int`, defaults to `8192`):
                Only takes effect when `host` and `port` are not filled in.
                The max number of agent reply messages that the started agent
                server can accommodate. Note that the oldest message will be
                deleted after exceeding the pool size.
            max_expire_time (`int`, defaults to `7200`):
                Only takes effect when `host` and `port` are not filled in.
                Maximum time for reply messages to be cached in the launched
                agent server. Note that expired messages will be deleted.
            max_timeout_seconds (`int`, defaults to `5`):
                Max timeout seconds for the rpc call.
            local_mode (`bool`, defaults to `True`):
                Only takes effect when `host` and `port` are not filled in.
                Whether the started agent server only listens to local
                requests.
            retry_strategy (`RetryBase`, defaults to `_DEAFULT_RETRY_STRATEGY`):
                The retry strategy for the async rpc call.

        Returns:
            `RpcObject`: the wrapped agent instance with distributed
            functionality
        """

        if port is None:
            port = RpcMeta._SERVER_CONFIG.get("port", None)
        return RpcObject(
            cls=self.__class__,
            host=host,
            port=port,
            configs=self._init_settings,
            oid=self._oid,
            max_pool_size=max_pool_size,
            max_expire_time=max_expire_time,
            max_timeout_seconds=max_timeout_seconds,
            local_mode=local_mode,
            retry_strategy=retry_strategy,
        )<|MERGE_RESOLUTION|>--- conflicted
+++ resolved
@@ -4,10 +4,6 @@
 from typing import Any, Callable
 import uuid
 import copy
-<<<<<<< HEAD
-import os
-=======
->>>>>>> 3e0b418b
 from loguru import logger
 
 from .rpc_object import RpcObject, _ClassInfo
