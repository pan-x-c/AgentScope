# -*- coding: utf-8 -*-
""" Client of rpc agent server """

import json
import os
from typing import Optional, Sequence, Union, Generator, Any
from concurrent.futures import ThreadPoolExecutor
from loguru import logger

from ..message import Msg

try:
    import cloudpickle as pickle
    import grpc
    from google.protobuf.empty_pb2 import Empty
    from agentscope.rpc.rpc_agent_pb2_grpc import RpcAgentStub
    import agentscope.rpc.rpc_agent_pb2 as agent_pb2
except ImportError as import_error:
    from agentscope.utils.common import ImportErrorReporter

    pickle = ImportErrorReporter(import_error, "distribute")
    grpc = ImportErrorReporter(import_error, "distribute")
    agent_pb2 = ImportErrorReporter(import_error, "distribute")
    RpcAgentStub = ImportErrorReporter(import_error, "distribute")

from .retry_strategy import RetryBase, _DEAFULT_RETRY_STRATEGY
from ..utils.common import _generate_id_from_seed
from ..exception import AgentServerNotAliveError
from ..constants import _DEFAULT_RPC_OPTIONS, _DEFAULT_RPC_TIMEOUT
from ..exception import AgentCallError, AgentCreationError
from ..manager import FileManager


class RpcClient:
    """A client of Rpc agent server"""

    _CHANNEL_POOL = {}
    _EXECUTOR = ThreadPoolExecutor(max_workers=32)

    def __init__(
        self,
        host: str,
        port: int,
    ) -> None:
        """Init a rpc agent client

        Args:
            host (`str`): The hostname of the rpc agent server which the
            client is connected.
            port (`int`): The port of the rpc agent server which the client
            is connected.
        """
        self.host = host
        self.port = port
        self.url = f"{host}:{port}"

    @classmethod
    def _get_channel(cls, url: str) -> Any:
        """Get a channel from channel pool."""
        if url not in RpcClient._CHANNEL_POOL:
            RpcClient._CHANNEL_POOL[url] = grpc.insecure_channel(
                url,
                options=_DEFAULT_RPC_OPTIONS,
            )
        return RpcClient._CHANNEL_POOL[url]

    def call_agent_func(
        self,
        func_name: str,
        agent_id: str,
        value: Optional[bytes] = None,
        timeout: int = 300,
    ) -> bytes:
        """Call the specific function of an agent running on the server.

        Args:
            func_name (`str`): The name of the function being called.
            value (`bytes`, optional): The serialized function input value.
            Defaults to None.
            timeout (`int`, optional): The timeout for the RPC call in seconds.
            Defaults to 300.

        Returns:
            bytes: serialized return data.
        """
        try:
            stub = RpcAgentStub(RpcClient._get_channel(self.url))
            result_msg = stub.call_agent_func(
                agent_pb2.CallFuncRequest(
                    target_func=func_name,
                    value=value,
                    agent_id=agent_id,
                ),
                timeout=timeout,
            )
            return result_msg.value
        except Exception as e:
            if not self.is_alive():
                raise AgentServerNotAliveError(
                    host=self.host,
                    port=self.port,
                    message=str(e),
                ) from e
            raise AgentCallError(
                host=self.host,
                port=self.port,
                message=str(e),
            ) from e

    def is_alive(self) -> bool:
        """Check if the agent server is alive.

        Returns:
            bool: Indicate whether the server is alive.
        """

        try:
            stub = RpcAgentStub(RpcClient._get_channel(self.url))
            status = stub.is_alive(Empty(), timeout=5)
            if not status.ok:
                logger.info(
                    f"Agent Server [{self.host}:{self.port}] not alive.",
                )
            return status.ok
        except grpc.RpcError as e:
            logger.error(f"Agent Server Error: {str(e)}")
            return False
        except Exception as e:
            logger.info(
                f"Error when calling is_alive: {str(e)}",
            )
            return False

    def stop(self) -> bool:
        """Stop the agent server."""
        try:
            stub = RpcAgentStub(RpcClient._get_channel(self.url))
            logger.info(
                f"Stopping agent server at [{self.host}:{self.port}].",
            )
            resp = stub.stop(Empty(), timeout=5)
            if resp.ok:
                logger.info(
                    f"Agent server at [{self.host}:{self.port}] stopped.",
                )
                return True
            logger.error(
                f"Fail to stop the agent server: {resp.message}",
            )
        except Exception as e:
            logger.error(
                f"Fail to stop the agent server: {e}",
            )
        return False

    def _create_agent_async(
        self,
        agent_configs: dict,
        agent_id: str = None,
    ) -> int:
        """Create a new agent in async way"""
        try:
            stub = RpcAgentStub(RpcClient._get_channel(self.url))
            resp = stub.create_agent(
                agent_pb2.CreateAgentRequest(
                    agent_id=agent_id,
                    agent_init_args=pickle.dumps(agent_configs),
                ),
            )
            if not resp.ok:
                logger.error(
                    f"Error when creating agent [{agent_id}]",
                )
            return pickle.loads(resp.value)
        except Exception as e:
            # check the server and raise a more reasonable error
            if not self.is_alive():
                raise AgentServerNotAliveError(
                    host=self.host,
                    port=self.port,
                    message=str(e),
                ) from e
            raise AgentCreationError(host=self.host, port=self.port) from e

    def create_agent(
        self,
        agent_configs: dict,
        agent_id: str = None,
    ) -> bool:
        """Create a new agent for this client.

        Args:
            agent_configs (`dict`): Init configs of the agent, generated by
            `_AgentMeta`.
            agent_id (`str`): agent_id of the created agent.

        Returns:
            bool: Indicate whether the creation is successful
        """
        from agentscope.rpc.rpc_async import AsyncResult

        try:
            task_id = self._create_agent_async(
                agent_configs=agent_configs,
                agent_id=agent_id,
            )
        except Exception as e:
            raise e
        res = AsyncResult(host=self.host, port=self.port, task_id=task_id)
        try:
            return res.result()
        except Exception as e:
            logger.error(f"Error when waiting for agent creation: {e}")
            raise AgentCreationError(host=self.host, port=self.port) from e

    def delete_agent(
        self,
        agent_id: str = None,
    ) -> bool:
        """
        Delete agents with the specific agent_id.

        Args:
            agent_id (`str`): id of the agent to be deleted.

        Returns:
            bool: Indicate whether the deletion is successful
        """
        stub = RpcAgentStub(RpcClient._get_channel(self.url))
        status = stub.delete_agent(
            agent_pb2.StringMsg(value=agent_id),
        )
        if not status.ok:
            logger.error(f"Error when deleting agent: {status.message}")
        return status.ok

    def delete_all_agent(self) -> bool:
        """Delete all agents on the server."""
        stub = RpcAgentStub(RpcClient._get_channel(self.url))
        status = stub.delete_all_agents(Empty())
        if not status.ok:
            logger.error(f"Error when delete all agents: {status.message}")
        return status.ok

    def update_result(
        self,
        task_id: int,
        retry: RetryBase = _DEAFULT_RETRY_STRATEGY,
    ) -> str:
        """Update the value of the async result.

        Note:
            DON'T USE THIS FUNCTION IN `ThreadPoolExecutor`.

        Args:
            task_id (`int`): `task_id` of the PlaceholderMessage.
            retry (`RetryBase`): Retry strategy. Defaults to `RetryFixedTimes(10, 5)`.

        Returns:
            bytes: Serialized value.
        """
        stub = RpcAgentStub(RpcClient._get_channel(self.url))
<<<<<<< HEAD
        resp = None
        for _ in range(retry_times):
            try:
                resp = stub.update_placeholder(
                    agent_pb2.UpdatePlaceholderRequest(task_id=task_id),
                )
            except grpc.RpcError as e:
                if e.code() != grpc.StatusCode.DEADLINE_EXCEEDED:
                    raise AgentCallError(
                        host=self.host,
                        port=self.port,
                        message=f"Failed to update result: {str(e)}",
                    ) from e
                # wait for a random time between retries
                interval = (random.random() + 0.5) * retry_interval
                logger.debug(
                    f"Update result timeout, retrying after {interval} s...",
                )
                time.sleep(interval)
                retry_interval *= 2
                continue
            break
        if resp is None:
            raise AgentCallError(
                host=self.host,
                port=self.port,
                message="Failed to update result: timeout",
            )
=======
        try:
            resp = retry.retry(
                stub.update_placeholder,
                agent_pb2.UpdatePlaceholderRequest(task_id=task_id),
                timeout=_DEFAULT_RPC_TIMEOUT,
            )
        except Exception as e:
            raise AgentCallError(
                host=self.host,
                port=self.port,
                message="Failed to update placeholder: timeout",
            ) from e
>>>>>>> ca1085a1
        if not resp.ok:
            raise AgentCallError(
                host=self.host,
                port=self.port,
                message=f"Failed to update result: {resp.message}",
            )
        return resp.value

    def get_agent_list(self) -> Sequence[dict]:
        """
        Get the summary of all agents on the server as a list.

        Returns:
            Sequence[str]: list of agent summary information.
        """
        stub = RpcAgentStub(RpcClient._get_channel(self.url))
        resp = stub.get_agent_list(Empty())
        if not resp.ok:
            logger.error(f"Error when get agent list: {resp.message}")
            return []
        return [
            json.loads(agent_str) for agent_str in json.loads(resp.message)
        ]

    def get_server_info(self) -> dict:
        """Get the agent server resource usage information."""
        try:
            stub = RpcAgentStub(RpcClient._get_channel(self.url))
            resp = stub.get_server_info(Empty())
            if not resp.ok:
                logger.error(f"Error in get_server_info: {resp.message}")
                return {}
            return json.loads(resp.message)
        except Exception as e:
            logger.error(f"Error in get_server_info: {e}")
            return {}

    def set_model_configs(
        self,
        model_configs: Union[dict, list[dict]],
    ) -> bool:
        """Set the model configs of the server."""
        stub = RpcAgentStub(RpcClient._get_channel(self.url))
        resp = stub.set_model_configs(
            agent_pb2.StringMsg(value=json.dumps(model_configs)),
        )
        if not resp.ok:
            logger.error(f"Error in set_model_configs: {resp.message}")
            return False
        return True

    def get_agent_memory(self, agent_id: str) -> Union[list[Msg], Msg]:
        """Get the memory usage of the specific agent."""
        stub = RpcAgentStub(RpcClient._get_channel(self.url))
        resp = stub.get_agent_memory(
            agent_pb2.StringMsg(value=agent_id),
        )
        if not resp.ok:
            logger.error(f"Error in get_agent_memory: {resp.message}")
        return json.loads(resp.message)

    def download_file(self, path: str) -> str:
        """Download a file from a remote server to the local machine.

        Args:
        path (`str`): The path of the file to be downloaded. Note that
            it is the path on the remote server.

        Returns:
            `str`: The path of the downloaded file. Note that it is the path
            on the local machine.
        """

        file_manager = FileManager.get_instance()

        local_filename = (
            f"{_generate_id_from_seed(path, 5)}_{os.path.basename(path)}"
        )

        def _generator() -> Generator[bytes, None, None]:
            for resp in RpcAgentStub(
                RpcClient._get_channel(self.url),
            ).download_file(
                agent_pb2.StringMsg(value=path),
            ):
                yield resp.data

        return file_manager.save_file(_generator(), local_filename)

    def __reduce__(self) -> tuple:
        return (
            RpcClient,
            (self.host, self.port),
        )


class RpcAgentClient(RpcClient):
    """`RpcAgentClient` has renamed to `RpcClient`.
    This class is kept for backward compatibility, please use `RpcClient`
    instead.
    """

    def __init__(self, host: str, port: int) -> None:
        logger.warning(
            "`RpcAgentClient` is deprecated, please use `RpcClient` instead.",
        )
        super().__init__(host, port)<|MERGE_RESOLUTION|>--- conflicted
+++ resolved
@@ -260,36 +260,6 @@
             bytes: Serialized value.
         """
         stub = RpcAgentStub(RpcClient._get_channel(self.url))
-<<<<<<< HEAD
-        resp = None
-        for _ in range(retry_times):
-            try:
-                resp = stub.update_placeholder(
-                    agent_pb2.UpdatePlaceholderRequest(task_id=task_id),
-                )
-            except grpc.RpcError as e:
-                if e.code() != grpc.StatusCode.DEADLINE_EXCEEDED:
-                    raise AgentCallError(
-                        host=self.host,
-                        port=self.port,
-                        message=f"Failed to update result: {str(e)}",
-                    ) from e
-                # wait for a random time between retries
-                interval = (random.random() + 0.5) * retry_interval
-                logger.debug(
-                    f"Update result timeout, retrying after {interval} s...",
-                )
-                time.sleep(interval)
-                retry_interval *= 2
-                continue
-            break
-        if resp is None:
-            raise AgentCallError(
-                host=self.host,
-                port=self.port,
-                message="Failed to update result: timeout",
-            )
-=======
         try:
             resp = retry.retry(
                 stub.update_placeholder,
@@ -302,7 +272,6 @@
                 port=self.port,
                 message="Failed to update placeholder: timeout",
             ) from e
->>>>>>> ca1085a1
         if not resp.ok:
             raise AgentCallError(
                 host=self.host,
